module: ios_logging_global
version_added: 2.0.1
short_description: Manages logging attributes of Cisco IOS network devices
description: This module manages the logging attributes of Cisco IOS network devices.
author: Sagar Paul (@KB-perByte)
options:
  config:
    description: A list containing dictionary of logging options
    type: list
    elements: dict
    suboptions:

      Hostname: #IDK
        description: IP address of the logging host

      buffered: #1            
        description: Set buffered logging parameters
        type: dict
        suboptions:
          level:           
            description: Logging severity level (0-7)
            type: int
            choices: [0,1,2,3,4,5,6,7]
          size:            
            description: Logging buffer size
            type: int
          severity:
            description: Logging severity level
            type: str
            choices: ["alerts","critical","debugging","emergencies","errors","informational","notifications","warnings"]
          discriminator:    
            description: Establish MD-Buffer association
            type: str
          filtered:         
            description: Enable filtered logging
            type: dict
            suboptions:
              level:           
                description: Logging severity level (0-7)
                type: int
                choices: [0,1,2,3,4,5,6,7]
              size:            
                description: Logging buffer size
                type: int
              severity:
                description: Logging severity level
                type: str
                choices: ["alerts","critical","debugging","emergencies","errors","informational","notifications","warnings"]
          xml:              
            description: Enable logging in XML to XML logging buffer
            type: dict
            suboptions:
              level:           
                description: Logging severity level (0-7)
                type: int
                choices: [0,1,2,3,4,5,6,7]
              size:            
                description: Logging buffer size
                type: int
              severity:
                description: Logging severity level
                type: str
                choices: ["alerts","critical","debugging","emergencies","errors","informational","notifications","warnings"]
      
      buginf: #2 #is choice               
        description: Enable buginf logging for debugging
        type: bool

      cns-events: #3     
        description: Set CNS Event logging level
        type: dict
        suboptions:
          level:           
            description: Logging severity level (0-7)
            type: int
            choices: [0,1,2,3,4,5,6,7]
          size:            
            description: Logging buffer size
            type: int
          severity:
            description: Logging severity level
            type: str
            choices: ["alerts","critical","debugging","emergencies","errors","informational","notifications","warnings"]

      console: #4             
        description: Set console logging parameters
        type: dict
        suboptions:
          level:           
            description: Logging severity level (0-7)
            type: int
            choices: [0,1,2,3,4,5,6,7]
          severity:
            description: Logging severity level
            type: str
            choices: ["alerts","critical","debugging","emergencies","errors","informational","notifications","warnings","guaranteed"]
          discriminator:    
            description: Establish MD-Buffer association
            type: str
          filtered:         
            description: Enable filtered logging
            type: dict
            suboptions:
              level:           
                description: Logging severity level (0-7)
                type: int
                choices: [0,1,2,3,4,5,6,7]
              severity:
                description: Logging severity level
                type: str
                choices: ["alerts","critical","debugging","emergencies","errors","informational","notifications","warnings"]
          xml:              
            description: Enable logging in XML to XML logging buffer
            type: dict
            suboptions:
              level:           
                description: Logging severity level (0-7)
                type: int
                choices: [0,1,2,3,4,5,6,7]
              severity:
                description: Logging severity level
                type: str
                choices: ["alerts","critical","debugging","emergencies","errors","informational","notifications","warnings"]
      
      count: #5 #is choice                  
        description: Count every log message and timestamp last occurance
        type: bool

      delimiter: #6        
        description: Append delimiter to syslog messages
        type: str
<<<<<<< HEAD
        suboptions:
          tcp:           
            description: Append delimiter to syslog messages over TCP
            type: bool

      discriminator: #7     
        description: Create or modify a message discriminator
        type: str

      dmvpn: #8                
        description: DMVPN Configuration
        type: dict
        suboptions:
          rate_limit:           
            description: rate in messages/minute, default is 600 messages/minute (1-10000)
            type: int

      esm: #9              
        description: Set ESM filter restrictions
        type: str
        suboptions:
          config:           
            description: Permit/Deny configuration changes from ESM filters
            type: bool

      exception: #10           
        description: Limit size of exception flush output (4096-2147483647)
        type: int

      facility: #11            
        description: Facility parameter for syslog messages
        type: str
        choices: ["auth","cron","daemon","kern","local0","local1","local2","local3","local4","local5","local6","local7","lpr","mail","news","sys10","sys11","sys12","sys13","sys14","sys9","syslog","user","uucp"]

      filter: #12 #TODO          
        description: Specify logging filter

      history: #13            
        description: Configure syslog history table
        type: dict
        suboptions:
          level:           
            description: Logging severity level (0-7)
            type: int
            choices: [0,1,2,3,4,5,6,7]
          size:            
            description: Set history table size (0-500)
            type: int
          severity:
            description: Logging severity level
            type: str
            choices: ["alerts","critical","debugging","emergencies","errors","informational","notifications","warnings"]

      host: #14 #do verify                
        description: Set syslog server IP address and parameters
        type: dict
        suboptions:
          options:           
            description: Configure hostname
            type: dict
            suboptions:
              discriminator:
                description: Specify a message discriminator identifier for this logging session
                type: str
              filtered:
                description: Enable filtered logging
                type: dict
                suboptions:
                  sequence-num-session: 
                    description: Include session sequence number tag in syslog message
                    type: int
                  session-id: 
                    description: Specify syslog message session ID tagging
                    type: int
                  stream: 
                    description: This server should only receive messages from a numbered stream
                    type: str
              sequence-num-session:
                description: Include session sequence number tag in syslog message
                type: dict
                suboptions:
                  discriminator: 
                    description:  Message discriminator identifier for this logging session
                    type: str
              session-id:
                description: Specify syslog message session ID tagging
                type: dict
                suboptions:
                  hostname: 
                    description: Include hostname in session ID tag
                    type: dict
                    suboptions:
                      discriminator: 
                        description:  Message discriminator identifier for this logging session
                        type: str
                      sequence-num-session: 
                        description:  Message discriminator identifier for this logging session
                        type: str
                  ipv4: 
                    description: Include logging source IP address in session ID tag
                    type: bool
                  ipv6: 
                    description: Include logging source IPV6 address in session ID tag
                    type: bool
                  string: 
                    description: Include custom string in session ID tag
                    type: str
              transport:
                description: Specify the transport protocol (default=UDP)
                type: dict
                suboptions:
                  tcp: 
                    description: Transport Control Protocol
                    type: dict
                    suboptions:
                      audit:
                        description: Set this host for IOS firewall audit logging
                        type: dict
                        suboptions:
                          discriminator: 
                            description:  Specify a message discriminator identifier for this logging session
                            type: str
                          sequence-num-session: 
                            description:  Include session sequence number tag in syslog message
                            type: dict
                            suboptions:
                              discriminator: 
                                description:  Specify a message discriminator identifier for this logging session
                                type: str
                          filtered: 
                            description:  Enable filtered logging
                            type: dict
                            suboptions:
                              sequence-num-session: 
                                description: Include session sequence number tag in syslog message
                                type: dict
                                suboptions:
                                  discriminator: 
                                    description:  Specify a message discriminator identifier for this logging session
                                    type: str
                              session-id: 
                                description: Specify syslog message session ID tagging
                                type: dict
                                suboptions:
                                  hostname: 
                                    description: Include hostname in session ID tag
                                    type: dict
                                    suboptions:
                                      discriminator: 
                                        description:  Message discriminator identifier for this logging session
                                        type: str
                                      sequence-num-session: 
                                        description:  Message discriminator identifier for this logging session
                                        type: dict
                                        suboptions:
                                          discriminator: 
                                            description:  Specify a message discriminator identifier for this logging session
                                            type: str
                                  ipv4: 
                                    description: Include logging source IP address in session ID tag
                                    type: bool
                                  ipv6: 
                                    description: Include logging source IPV6 address in session ID tag
                                    type: bool
                                  string: 
                                    description: Include custom string in session ID tag
                                    type: str
                              stream: 
                                description: This server should only receive messages from a numbered stream
                                type: str
                          session-id: 
                            description:  Specify syslog message session ID tagging
                            type: dict
                            suboptions:
                              hostname: 
                                description: Include hostname in session ID tag
                                type: dict
                                suboptions:
                                  discriminator: 
                                    description:  Message discriminator identifier for this logging session
                                    type: str
                                  sequence-num-session: 
                                    description:  Message discriminator identifier for this logging session
                                    type: dict
                                    suboptions:
                                      discriminator: 
                                        description:  Specify a message discriminator identifier for this logging session
                                        type: str
                              ipv4: 
                                description: Include logging source IP address in session ID tag
                                type: bool
                              ipv6: 
                                description: Include logging source IPV6 address in session ID tag
                                type: bool
                              string: 
                                description: Include custom string in session ID tag
                                type: str
                          xml: 
                            description:  Enable logging in XML
                            type: dict
                            suboptions:
                              discriminator: 
                                description:  Specify a message discriminator identifier for this logging session
                                type: str
                              sequence-num-session: 
                                description:  Include session sequence number tag in syslog message
                                type: dict
                                suboptions:
                                  discriminator: 
                                    description:  Specify a message discriminator identifier for this logging session
                                    type: str
                              session-id: 
                                description:  Specify syslog message session ID tagging
                                type: dict
                                suboptions:
                                  hostname: 
                                    description: Include hostname in session ID tag
                                    type: dict
                                    suboptions:
                                      discriminator: 
                                        description:  Message discriminator identifier for this logging session
                                        type: str
                                      sequence-num-session: 
                                        description:  Message discriminator identifier for this logging session
                                        type: dict
                                        suboptions:
                                          discriminator: 
                                            description:  Specify a message discriminator identifier for this logging session
                                            type: str
                                  ipv4: 
                                    description: Include logging source IP address in session ID tag
                                    type: bool
                                  ipv6: 
                                    description: Include logging source IPV6 address in session ID tag
                                    type: bool
                                  string: 
                                    description: Include custom string in session ID tag
                                    type: str
                      discriminator:
                        type: str
                        description: Specify a message discriminator identifier for this logging session
                      filtered:
                        description: Enable filtered logging
                        type: dict
                          suboptions:
                            sequence-num-session: 
                              description: Include session sequence number tag in syslog message
                              type: dict
                              suboptions:
                                discriminator: 
                                  description:  Specify a message discriminator identifier for this logging session
                                  type: str
                            session-id: 
                              description: Specify syslog message session ID tagging
                              type: dict
                              suboptions:
                                hostname: 
                                  description: Include hostname in session ID tag
                                  type: dict
                                  suboptions:
                                    discriminator: 
                                      description:  Message discriminator identifier for this logging session
                                      type: str
                                    sequence-num-session: 
                                      description:  Message discriminator identifier for this logging session
                                      type: dict
                                      suboptions:
                                        discriminator: 
                                          description:  Specify a message discriminator identifier for this logging session
                                          type: str
                                ipv4: 
                                  description: Include logging source IP address in session ID tag
                                  type: bool
                                ipv6: 
                                  description: Include logging source IPV6 address in session ID tag
                                  type: bool
                                string: 
                                  description: Include custom string in session ID tag
                                  type: str
                            stream: 
                              description: This server should only receive messages from a numbered stream
                              type: str
                      port:
                        description: Specify the TCP port number (default=601) (1 - 65535)
                        type: int
                      sequence-num-session:
                        description:  Message discriminator identifier for this logging session
                        type: dict
                        suboptions:
                          discriminator: 
                            description:  Specify a message discriminator identifier for this logging session
                            type: str
                      session-id:
                        description: Specify syslog message session ID tagging
                        type: dict
                        suboptions:
                          hostname: 
                            description: Include hostname in session ID tag
                            type: dict
                            suboptions:
                              discriminator: 
                                description:  Message discriminator identifier for this logging session
                                type: str
                              sequence-num-session: 
                                description:  Message discriminator identifier for this logging session
                                type: dict
                                suboptions:
                                  discriminator: 
                                    description:  Specify a message discriminator identifier for this logging session
                                    type: str
                          ipv4: 
                            description: Include logging source IP address in session ID tag
                            type: bool
                          ipv6: 
                            description: Include logging source IPV6 address in session ID tag
                            type: bool
                          string: 
                            description: Include custom string in session ID tag
                            type: str
                      xml:
                        description: Enable logging in XML
                        type: dict
                        suboptions:
                          discriminator: 
                            description:  Specify a message discriminator identifier for this logging session
                            type: str
                          sequence-num-session: 
                            description:  Include session sequence number tag in syslog message
                            type: dict
                            suboptions:
                              discriminator: 
                                description:  Specify a message discriminator identifier for this logging session
                                type: str
                          session-id: 
                            description:  Specify syslog message session ID tagging
                            type: dict
                            suboptions:
                              hostname: 
                                description: Include hostname in session ID tag
                                type: dict
                                suboptions:
                                  discriminator: 
                                    description:  Message discriminator identifier for this logging session
                                    type: str
                                  sequence-num-session: 
                                    description:  Message discriminator identifier for this logging session
                                    type: dict
                                    suboptions:
                                      discriminator: 
                                        description:  Specify a message discriminator identifier for this logging session
                                        type: str
                              ipv4: 
                                description: Include logging source IP address in session ID tag
                                type: bool
                              ipv6: 
                                description: Include logging source IPV6 address in session ID tag
                                type: bool
                              string: 
                                description: Include custom string in session ID tag
                                type: str
                  udp: 
                    description: User Datagram Protocol
                        type: dict
                    suboptions:
                      discriminator:
                        type: str
                        description: Specify a message discriminator identifier for this logging session
                      filtered:
                        description: Enable filtered logging
                        type: dict
                          suboptions:
                            sequence-num-session: 
                              description: Include session sequence number tag in syslog message
                              type: dict
                              suboptions:
                                discriminator: 
                                  description:  Specify a message discriminator identifier for this logging session
                                  type: str
                            session-id: 
                              description: Specify syslog message session ID tagging
                              type: dict
                              suboptions:
                                hostname: 
                                  description: Include hostname in session ID tag
                                  type: dict
                                  suboptions:
                                    discriminator: 
                                      description:  Message discriminator identifier for this logging session
                                      type: str
                                    sequence-num-session: 
                                      description:  Message discriminator identifier for this logging session
                                      type: dict
                                      suboptions:
                                        discriminator: 
                                          description:  Specify a message discriminator identifier for this logging session
                                          type: str
                                ipv4: 
                                  description: Include logging source IP address in session ID tag
                                  type: bool
                                ipv6: 
                                  description: Include logging source IPV6 address in session ID tag
                                  type: bool
                                string: 
                                  description: Include custom string in session ID tag
                                  type: str
                            stream: 
                              description: This server should only receive messages from a numbered stream
                              type: str
                      port:
                        description: Specify the TCP port number (default=514) (1 - 65535)
                        type: int
                      sequence-num-session:
                        description:  Message discriminator identifier for this logging session
                        type: dict
                        suboptions:
                          discriminator: 
                            description:  Specify a message discriminator identifier for this logging session
                            type: str
                      session-id:
                        description: Specify syslog message session ID tagging
                        type: dict
                        suboptions:
                          hostname: 
                            description: Include hostname in session ID tag
                            type: dict
                            suboptions:
                              discriminator: 
                                description:  Message discriminator identifier for this logging session
                                type: str
                              sequence-num-session: 
                                description:  Message discriminator identifier for this logging session
                                type: dict
                                suboptions:
                                  discriminator: 
                                    description:  Specify a message discriminator identifier for this logging session
                                    type: str
                          ipv4: 
                            description: Include logging source IP address in session ID tag
                            type: bool
                          ipv6: 
                            description: Include logging source IPV6 address in session ID tag
                            type: bool
                          string: 
                            description: Include custom string in session ID tag
                            type: str
                      xml:
                        description: Enable logging in XML
                        type: dict
                        suboptions:
                          discriminator: 
                            description:  Specify a message discriminator identifier for this logging session
                            type: str
                          sequence-num-session: 
                            description:  Include session sequence number tag in syslog message
                            type: dict
                            suboptions:
                              discriminator: 
                                description:  Specify a message discriminator identifier for this logging session
                                type: str
                          session-id: 
                            description:  Specify syslog message session ID tagging
                            type: dict
                            suboptions:
                              hostname: 
                                description: Include hostname in session ID tag
                                type: dict
                                suboptions:
                                  discriminator: 
                                    description:  Message discriminator identifier for this logging session
                                    type: str
                                  sequence-num-session: 
                                    description:  Message discriminator identifier for this logging session
                                    type: dict
                                    suboptions:
                                      discriminator: 
                                        description:  Specify a message discriminator identifier for this logging session
                                        type: str
                              ipv4: 
                                description: Include logging source IP address in session ID tag
                                type: bool
                              ipv6: 
                                description: Include logging source IPV6 address in session ID tag
                                type: bool
                              string: 
                                description: Include custom string in session ID tag
                                type: str
              vrf:
                description: Set VRF option
                type:str
              xml:
                description: Enable logging in XML
                type: dict
                suboptions:
                  discriminator: 
                    description:  Specify a message discriminator identifier for this logging session
                    type: str
                  sequence-num-session: 
                    description:  Include session sequence number tag in syslog message
                    type: dict
                    suboptions:
                      discriminator: 
                        description:  Specify a message discriminator identifier for this logging session
                        type: str
                  session-id: 
                    description:  Specify syslog message session ID tagging
                    type: dict
                    suboptions:
                      hostname: 
                        description: Include hostname in session ID tag
                        type: dict
                        suboptions:
                          discriminator: 
                            description:  Message discriminator identifier for this logging session
                            type: str
                          sequence-num-session: 
                            description:  Message discriminator identifier for this logging session
                            type: dict
                            suboptions:
                              discriminator: 
                                description:  Specify a message discriminator identifier for this logging session
                                type: str
                      ipv4: 
                        description: Include logging source IP address in session ID tag
                        type: bool
                      ipv6: 
                        description: Include logging source IPV6 address in session ID tag
                        type: bool
                      string: 
                        description: Include custom string in session ID tag
                        type: str          
          ipv6:            
            description: Configure IPv6 syslog server
            type: dict
              suboptions:
                name:
                  description: Configure IPv6 syslog server
                  type: str
          hostname:
            description: IP address of the syslog server
            type: str
      
      message-counter: #15     
        description: Configure log message to include certain counter value 
        type: dict
          suboptions:
            log:
              description: counter of accumulated logging messages received by logger
              type: str
            debug:
              description: counter of accumulated buginf messages received by logger
              type: str
            syslog:
              description: counter of current lines of syslog messages sent
              type: str

      monitor:  #16            
        description: Set terminal line (monitor) logging parameters
        type: dict
        suboptions:
          level:           
            description: Logging severity level (0-7)
            type: int
            choices: [0,1,2,3,4,5,6,7]
          severity:
            description: Logging severity level
            type: str
            choices: ["alerts","critical","debugging","emergencies","errors","informational","notifications","warnings"]
          discriminator:    
            description: Establish MD-Console association
            type: str
          filtered:         
            description: Enable filtered logging
            type: dict
            suboptions:
              level:           
                description: Logging severity level (0-7)
                type: int
                choices: [0,1,2,3,4,5,6,7]
              severity:
                description: Logging severity level
                type: str
                choices: ["alerts","critical","debugging","emergencies","errors","informational","notifications","warnings"]
          xml:              
            description: Enable logging in XML to XML logging buffer
            type: dict
            suboptions:
              level:           
                description: Logging severity level (0-7)
                type: int
                choices: [0,1,2,3,4,5,6,7]
              severity:
                description: Logging severity level
                type: str
                choices: ["alerts","critical","debugging","emergencies","errors","informational","notifications","warnings"]
      
      on: #17                  
        description: Enable logging to all enabled destinations
        type: str

      origin-id:  #18          
        description: Add origin ID to syslog messages
        type: dict
        suboptions:
          option:
            description:
            type: str
            choices: ["hostname", "ip", "ipv6"]
          string:
            description: Define a unique text string as ID
            type: str

      persistent: #19  an-ios-02(config)#logging persistent url flash0:a1 immediate notify protected     
        description: Set persistent logging parameters
        type: dict
        suboptions:
          batch:      
            type: int 
            description: Set batch size for writing to persistent storage (4096-2142715904)
          filesize:   
            type: int  
            description: Set size of individual log files (4096-2142715904)
          immediate:  
            type: bool
            description: Write log entry to storage immediately (no buffering).
          notify:     
            type: bool
            description: Notify when show logging [persistent] is activated.
          protected:  
            type: bool
            description: Eliminates manipulation on logging-persistent files.
          size:       
            type: int 
            description: Set disk space for writing log messages (4096-2142715904)
          threshold:  
            type: int
            description: Set threshold for logging persistent
          url:        
            type: str 
            description: URL to store logging messages

      policy-firewall: #20     
        description: Firewall configuration
        type: dict
        suboptions:
          rate_limit:
            description: (0-3600) value in seconds, default is 30 Sec.
            type: int

      queue-limit: #21           
        description: Set logger message queue size
        type: dict
        suboptions:
          size:
            description: (100-2147483647) set new queue size
            type: int
          esm:
            description: (100-2147483647) set new queue size
            type: int
          trap:
            description: (100-2147483647) set new queue size
            type: int

      rate-limit: #22            
        description: Set messages per second limit
        type: dict
        suboptions:
          size:
            description: (1-10000) message per second
            type: int
            required: True
          all:
            description: (1-10000) message per second
            type: dict
            suboptions:
              size:
                description: (1-10000) message per second
                type: int
                required: True
              except:
                description: Messages of this severity or higher
                type: dict
                suboptions:
                  level:           
                    description: Logging severity level (0-7)
                    type: int
                    choices: [0,1,2,3,4,5,6,7]
                  severity:
                    description: Logging severity level
                    type: str
                    choices: ["alerts","critical","debugging","emergencies","errors","informational","notifications","warnings"]
          console:
            description: (1-10000) message per second
            type: dict
            suboptions:
              size:
                description: (1-10000) message per second
                type: int
                required: True
              except:
                description: Messages of this severity or higher
                type: dict
                suboptions:
                  level:           
                    description: Logging severity level (0-7)
                    type: int
                    choices: [0,1,2,3,4,5,6,7]
                  severity:
                    description: Logging severity level
                    type: str
                    choices: ["alerts","critical","debugging","emergencies","errors","informational","notifications","warnings"]

      reload:     #23             
        description: Set reload logging level
        type: dict
        suboptions:
          level:           
            description: Logging severity level (0-7)
            type: int
            choices: [0,1,2,3,4,5,6,7]
          severity:
            description: Logging severity level
            type: str
            choices: ["alerts","critical","debugging","emergencies","errors","informational","notifications","warnings"]
          message_limit:
            description: Number of messages (1-4294967295>)
            type: int

      server-arp:  #24            
        description: Enable sending ARP requests for syslog servers when first configured
        type: bool

      snmp-trap:     #25          
        description: Set syslog level for sending snmp trap
        type: dict
        suboptions:
          level:           
            description: Logging severity level (0-7)
            type: int
            choices: [0,1,2,3,4,5,6,7]
          severity:
            description: Logging severity level
            type: str
            choices: ["alerts","critical","debugging","emergencies","errors","informational","notifications","warnings"]

      source-interface: #26        
        description: Specify interface for source address in logging transactions
        type: dict
        suboptions:
          Async:              
            type: 
            description: Async interface
          Auto-Template:      
            type: 
            description: Auto-Template interface
          BDI:                
            type: 
            description: Bridge-Domain interface
          BVI:                
            type: 
            description: Bridge-Group Virtual Interface
          CDMA-Ix:            
            type: 
            description: CDMA Ix interface
          CTunnel:            
            type: 
            description: CTunnel interface
          Dialer:             
            type: 
            description: Dialer interface
          GMPLS:              
            type: 
            description: MPLS interface
          GigabitEthernet:    
            type: 
            description: GigabitEthernet IEEE 802.3z
          LISP:               
            type: 
            description: Locator/ID Separation Protocol Virtual Interface
          LongReachEthernet:  
            type: 
            description: Long-Reach Ethernet interface
          Loopback:           
            type: 
            description: Loopback interface
          Lspvif:             
            type: 
            description: LSP virtual interface
          MFR:                
            type: 
            description: Multilink Frame Relay bundle interface
          Multilink:          
            type: 
            description: Multilink-group interface
          Null:               
            type: 
            description: Null interface
          Tunnel:             
            type: 
            description: Tunnel interface
          Vif:                
            type: 
            description: PGM Multicast Host interface
          Virtual-PPP:        
            type: 
            description: Virtual PPP interface
          Virtual-Template:   
            type: 
            description: Virtual Template interface
          Virtual-TokenRing:  
            type: 
            description: Virtual TokenRing
          vmi:                
            type: 
            description: Virtual Multipoint Interface




      trap:       #27             
        description: Set syslog server logging level
      userinfo:    #28            
        description: Enable logging of user info on privileged mode enabling

      
      
      
      
      
      
      
      
      
      
      
      
      
      
      
      
      
      
      
      
      
      
      
      
      
      
      
      
=======
      size:
        description:
        - Size of buffer. The acceptable value is in range from 4096 to 4294967295 bytes.
        type: int
      dest:
        description:
        - Destination of the logs.
        - On dest has to be quoted as 'on' or else pyyaml will convert to True before it gets to Ansible.
        type: str
        choices: ['on', 'host', 'console', 'monitor', 'buffered', 'trap']
      level:
        description:
        - Set logging severity levels.
        type: str
        choices: ['emergencies', 'alerts', 'critical', 'errors', 'warnings', 'notifications', 'informational', 'debugging']
      facility:
        description:
        - Set logging facility.
        type: str
>>>>>>> 96b97942
  state:
    choices:
    - merged
    - replaced
    - overridden
    - deleted
    - gathered
    - parsed
    - rendered
    default: merged
    description:
    - The state the configuration should be left in
    type: str<|MERGE_RESOLUTION|>--- conflicted
+++ resolved
@@ -9,1005 +9,42 @@
     type: list
     elements: dict
     suboptions:
-
-      Hostname: #IDK
-        description: IP address of the logging host
-
-      buffered: #1            
-        description: Set buffered logging parameters
-        type: dict
-        suboptions:
-          level:           
-            description: Logging severity level (0-7)
-            type: int
-            choices: [0,1,2,3,4,5,6,7]
-          size:            
-            description: Logging buffer size
-            type: int
-          severity:
-            description: Logging severity level
-            type: str
-            choices: ["alerts","critical","debugging","emergencies","errors","informational","notifications","warnings"]
-          discriminator:    
-            description: Establish MD-Buffer association
-            type: str
-          filtered:         
-            description: Enable filtered logging
-            type: dict
-            suboptions:
-              level:           
-                description: Logging severity level (0-7)
-                type: int
-                choices: [0,1,2,3,4,5,6,7]
-              size:            
-                description: Logging buffer size
-                type: int
-              severity:
-                description: Logging severity level
-                type: str
-                choices: ["alerts","critical","debugging","emergencies","errors","informational","notifications","warnings"]
-          xml:              
-            description: Enable logging in XML to XML logging buffer
-            type: dict
-            suboptions:
-              level:           
-                description: Logging severity level (0-7)
-                type: int
-                choices: [0,1,2,3,4,5,6,7]
-              size:            
-                description: Logging buffer size
-                type: int
-              severity:
-                description: Logging severity level
-                type: str
-                choices: ["alerts","critical","debugging","emergencies","errors","informational","notifications","warnings"]
-      
-      buginf: #2 #is choice               
-        description: Enable buginf logging for debugging
-        type: bool
-
-      cns-events: #3     
-        description: Set CNS Event logging level
-        type: dict
-        suboptions:
-          level:           
-            description: Logging severity level (0-7)
-            type: int
-            choices: [0,1,2,3,4,5,6,7]
-          size:            
-            description: Logging buffer size
-            type: int
-          severity:
-            description: Logging severity level
-            type: str
-            choices: ["alerts","critical","debugging","emergencies","errors","informational","notifications","warnings"]
-
-      console: #4             
-        description: Set console logging parameters
-        type: dict
-        suboptions:
-          level:           
-            description: Logging severity level (0-7)
-            type: int
-            choices: [0,1,2,3,4,5,6,7]
-          severity:
-            description: Logging severity level
-            type: str
-            choices: ["alerts","critical","debugging","emergencies","errors","informational","notifications","warnings","guaranteed"]
-          discriminator:    
-            description: Establish MD-Buffer association
-            type: str
-          filtered:         
-            description: Enable filtered logging
-            type: dict
-            suboptions:
-              level:           
-                description: Logging severity level (0-7)
-                type: int
-                choices: [0,1,2,3,4,5,6,7]
-              severity:
-                description: Logging severity level
-                type: str
-                choices: ["alerts","critical","debugging","emergencies","errors","informational","notifications","warnings"]
-          xml:              
-            description: Enable logging in XML to XML logging buffer
-            type: dict
-            suboptions:
-              level:           
-                description: Logging severity level (0-7)
-                type: int
-                choices: [0,1,2,3,4,5,6,7]
-              severity:
-                description: Logging severity level
-                type: str
-                choices: ["alerts","critical","debugging","emergencies","errors","informational","notifications","warnings"]
-      
-      count: #5 #is choice                  
-        description: Count every log message and timestamp last occurance
-        type: bool
-
-      delimiter: #6        
-        description: Append delimiter to syslog messages
+      name:
+        description:
+        - The hostname or IP address of the destination.
+        - Required when dest=host.
         type: str
-<<<<<<< HEAD
-        suboptions:
-          tcp:           
-            description: Append delimiter to syslog messages over TCP
-            type: bool
-
-      discriminator: #7     
-        description: Create or modify a message discriminator
-        type: str
-
-      dmvpn: #8                
-        description: DMVPN Configuration
-        type: dict
-        suboptions:
-          rate_limit:           
-            description: rate in messages/minute, default is 600 messages/minute (1-10000)
-            type: int
-
-      esm: #9              
-        description: Set ESM filter restrictions
-        type: str
-        suboptions:
-          config:           
-            description: Permit/Deny configuration changes from ESM filters
-            type: bool
-
-      exception: #10           
-        description: Limit size of exception flush output (4096-2147483647)
-        type: int
-
-      facility: #11            
-        description: Facility parameter for syslog messages
-        type: str
-        choices: ["auth","cron","daemon","kern","local0","local1","local2","local3","local4","local5","local6","local7","lpr","mail","news","sys10","sys11","sys12","sys13","sys14","sys9","syslog","user","uucp"]
-
-      filter: #12 #TODO          
-        description: Specify logging filter
-
-      history: #13            
-        description: Configure syslog history table
-        type: dict
-        suboptions:
-          level:           
-            description: Logging severity level (0-7)
-            type: int
-            choices: [0,1,2,3,4,5,6,7]
-          size:            
-            description: Set history table size (0-500)
-            type: int
-          severity:
-            description: Logging severity level
-            type: str
-            choices: ["alerts","critical","debugging","emergencies","errors","informational","notifications","warnings"]
-
-      host: #14 #do verify                
-        description: Set syslog server IP address and parameters
-        type: dict
-        suboptions:
-          options:           
-            description: Configure hostname
-            type: dict
-            suboptions:
-              discriminator:
-                description: Specify a message discriminator identifier for this logging session
-                type: str
-              filtered:
-                description: Enable filtered logging
-                type: dict
-                suboptions:
-                  sequence-num-session: 
-                    description: Include session sequence number tag in syslog message
-                    type: int
-                  session-id: 
-                    description: Specify syslog message session ID tagging
-                    type: int
-                  stream: 
-                    description: This server should only receive messages from a numbered stream
-                    type: str
-              sequence-num-session:
-                description: Include session sequence number tag in syslog message
-                type: dict
-                suboptions:
-                  discriminator: 
-                    description:  Message discriminator identifier for this logging session
-                    type: str
-              session-id:
-                description: Specify syslog message session ID tagging
-                type: dict
-                suboptions:
-                  hostname: 
-                    description: Include hostname in session ID tag
-                    type: dict
-                    suboptions:
-                      discriminator: 
-                        description:  Message discriminator identifier for this logging session
-                        type: str
-                      sequence-num-session: 
-                        description:  Message discriminator identifier for this logging session
-                        type: str
-                  ipv4: 
-                    description: Include logging source IP address in session ID tag
-                    type: bool
-                  ipv6: 
-                    description: Include logging source IPV6 address in session ID tag
-                    type: bool
-                  string: 
-                    description: Include custom string in session ID tag
-                    type: str
-              transport:
-                description: Specify the transport protocol (default=UDP)
-                type: dict
-                suboptions:
-                  tcp: 
-                    description: Transport Control Protocol
-                    type: dict
-                    suboptions:
-                      audit:
-                        description: Set this host for IOS firewall audit logging
-                        type: dict
-                        suboptions:
-                          discriminator: 
-                            description:  Specify a message discriminator identifier for this logging session
-                            type: str
-                          sequence-num-session: 
-                            description:  Include session sequence number tag in syslog message
-                            type: dict
-                            suboptions:
-                              discriminator: 
-                                description:  Specify a message discriminator identifier for this logging session
-                                type: str
-                          filtered: 
-                            description:  Enable filtered logging
-                            type: dict
-                            suboptions:
-                              sequence-num-session: 
-                                description: Include session sequence number tag in syslog message
-                                type: dict
-                                suboptions:
-                                  discriminator: 
-                                    description:  Specify a message discriminator identifier for this logging session
-                                    type: str
-                              session-id: 
-                                description: Specify syslog message session ID tagging
-                                type: dict
-                                suboptions:
-                                  hostname: 
-                                    description: Include hostname in session ID tag
-                                    type: dict
-                                    suboptions:
-                                      discriminator: 
-                                        description:  Message discriminator identifier for this logging session
-                                        type: str
-                                      sequence-num-session: 
-                                        description:  Message discriminator identifier for this logging session
-                                        type: dict
-                                        suboptions:
-                                          discriminator: 
-                                            description:  Specify a message discriminator identifier for this logging session
-                                            type: str
-                                  ipv4: 
-                                    description: Include logging source IP address in session ID tag
-                                    type: bool
-                                  ipv6: 
-                                    description: Include logging source IPV6 address in session ID tag
-                                    type: bool
-                                  string: 
-                                    description: Include custom string in session ID tag
-                                    type: str
-                              stream: 
-                                description: This server should only receive messages from a numbered stream
-                                type: str
-                          session-id: 
-                            description:  Specify syslog message session ID tagging
-                            type: dict
-                            suboptions:
-                              hostname: 
-                                description: Include hostname in session ID tag
-                                type: dict
-                                suboptions:
-                                  discriminator: 
-                                    description:  Message discriminator identifier for this logging session
-                                    type: str
-                                  sequence-num-session: 
-                                    description:  Message discriminator identifier for this logging session
-                                    type: dict
-                                    suboptions:
-                                      discriminator: 
-                                        description:  Specify a message discriminator identifier for this logging session
-                                        type: str
-                              ipv4: 
-                                description: Include logging source IP address in session ID tag
-                                type: bool
-                              ipv6: 
-                                description: Include logging source IPV6 address in session ID tag
-                                type: bool
-                              string: 
-                                description: Include custom string in session ID tag
-                                type: str
-                          xml: 
-                            description:  Enable logging in XML
-                            type: dict
-                            suboptions:
-                              discriminator: 
-                                description:  Specify a message discriminator identifier for this logging session
-                                type: str
-                              sequence-num-session: 
-                                description:  Include session sequence number tag in syslog message
-                                type: dict
-                                suboptions:
-                                  discriminator: 
-                                    description:  Specify a message discriminator identifier for this logging session
-                                    type: str
-                              session-id: 
-                                description:  Specify syslog message session ID tagging
-                                type: dict
-                                suboptions:
-                                  hostname: 
-                                    description: Include hostname in session ID tag
-                                    type: dict
-                                    suboptions:
-                                      discriminator: 
-                                        description:  Message discriminator identifier for this logging session
-                                        type: str
-                                      sequence-num-session: 
-                                        description:  Message discriminator identifier for this logging session
-                                        type: dict
-                                        suboptions:
-                                          discriminator: 
-                                            description:  Specify a message discriminator identifier for this logging session
-                                            type: str
-                                  ipv4: 
-                                    description: Include logging source IP address in session ID tag
-                                    type: bool
-                                  ipv6: 
-                                    description: Include logging source IPV6 address in session ID tag
-                                    type: bool
-                                  string: 
-                                    description: Include custom string in session ID tag
-                                    type: str
-                      discriminator:
-                        type: str
-                        description: Specify a message discriminator identifier for this logging session
-                      filtered:
-                        description: Enable filtered logging
-                        type: dict
-                          suboptions:
-                            sequence-num-session: 
-                              description: Include session sequence number tag in syslog message
-                              type: dict
-                              suboptions:
-                                discriminator: 
-                                  description:  Specify a message discriminator identifier for this logging session
-                                  type: str
-                            session-id: 
-                              description: Specify syslog message session ID tagging
-                              type: dict
-                              suboptions:
-                                hostname: 
-                                  description: Include hostname in session ID tag
-                                  type: dict
-                                  suboptions:
-                                    discriminator: 
-                                      description:  Message discriminator identifier for this logging session
-                                      type: str
-                                    sequence-num-session: 
-                                      description:  Message discriminator identifier for this logging session
-                                      type: dict
-                                      suboptions:
-                                        discriminator: 
-                                          description:  Specify a message discriminator identifier for this logging session
-                                          type: str
-                                ipv4: 
-                                  description: Include logging source IP address in session ID tag
-                                  type: bool
-                                ipv6: 
-                                  description: Include logging source IPV6 address in session ID tag
-                                  type: bool
-                                string: 
-                                  description: Include custom string in session ID tag
-                                  type: str
-                            stream: 
-                              description: This server should only receive messages from a numbered stream
-                              type: str
-                      port:
-                        description: Specify the TCP port number (default=601) (1 - 65535)
-                        type: int
-                      sequence-num-session:
-                        description:  Message discriminator identifier for this logging session
-                        type: dict
-                        suboptions:
-                          discriminator: 
-                            description:  Specify a message discriminator identifier for this logging session
-                            type: str
-                      session-id:
-                        description: Specify syslog message session ID tagging
-                        type: dict
-                        suboptions:
-                          hostname: 
-                            description: Include hostname in session ID tag
-                            type: dict
-                            suboptions:
-                              discriminator: 
-                                description:  Message discriminator identifier for this logging session
-                                type: str
-                              sequence-num-session: 
-                                description:  Message discriminator identifier for this logging session
-                                type: dict
-                                suboptions:
-                                  discriminator: 
-                                    description:  Specify a message discriminator identifier for this logging session
-                                    type: str
-                          ipv4: 
-                            description: Include logging source IP address in session ID tag
-                            type: bool
-                          ipv6: 
-                            description: Include logging source IPV6 address in session ID tag
-                            type: bool
-                          string: 
-                            description: Include custom string in session ID tag
-                            type: str
-                      xml:
-                        description: Enable logging in XML
-                        type: dict
-                        suboptions:
-                          discriminator: 
-                            description:  Specify a message discriminator identifier for this logging session
-                            type: str
-                          sequence-num-session: 
-                            description:  Include session sequence number tag in syslog message
-                            type: dict
-                            suboptions:
-                              discriminator: 
-                                description:  Specify a message discriminator identifier for this logging session
-                                type: str
-                          session-id: 
-                            description:  Specify syslog message session ID tagging
-                            type: dict
-                            suboptions:
-                              hostname: 
-                                description: Include hostname in session ID tag
-                                type: dict
-                                suboptions:
-                                  discriminator: 
-                                    description:  Message discriminator identifier for this logging session
-                                    type: str
-                                  sequence-num-session: 
-                                    description:  Message discriminator identifier for this logging session
-                                    type: dict
-                                    suboptions:
-                                      discriminator: 
-                                        description:  Specify a message discriminator identifier for this logging session
-                                        type: str
-                              ipv4: 
-                                description: Include logging source IP address in session ID tag
-                                type: bool
-                              ipv6: 
-                                description: Include logging source IPV6 address in session ID tag
-                                type: bool
-                              string: 
-                                description: Include custom string in session ID tag
-                                type: str
-                  udp: 
-                    description: User Datagram Protocol
-                        type: dict
-                    suboptions:
-                      discriminator:
-                        type: str
-                        description: Specify a message discriminator identifier for this logging session
-                      filtered:
-                        description: Enable filtered logging
-                        type: dict
-                          suboptions:
-                            sequence-num-session: 
-                              description: Include session sequence number tag in syslog message
-                              type: dict
-                              suboptions:
-                                discriminator: 
-                                  description:  Specify a message discriminator identifier for this logging session
-                                  type: str
-                            session-id: 
-                              description: Specify syslog message session ID tagging
-                              type: dict
-                              suboptions:
-                                hostname: 
-                                  description: Include hostname in session ID tag
-                                  type: dict
-                                  suboptions:
-                                    discriminator: 
-                                      description:  Message discriminator identifier for this logging session
-                                      type: str
-                                    sequence-num-session: 
-                                      description:  Message discriminator identifier for this logging session
-                                      type: dict
-                                      suboptions:
-                                        discriminator: 
-                                          description:  Specify a message discriminator identifier for this logging session
-                                          type: str
-                                ipv4: 
-                                  description: Include logging source IP address in session ID tag
-                                  type: bool
-                                ipv6: 
-                                  description: Include logging source IPV6 address in session ID tag
-                                  type: bool
-                                string: 
-                                  description: Include custom string in session ID tag
-                                  type: str
-                            stream: 
-                              description: This server should only receive messages from a numbered stream
-                              type: str
-                      port:
-                        description: Specify the TCP port number (default=514) (1 - 65535)
-                        type: int
-                      sequence-num-session:
-                        description:  Message discriminator identifier for this logging session
-                        type: dict
-                        suboptions:
-                          discriminator: 
-                            description:  Specify a message discriminator identifier for this logging session
-                            type: str
-                      session-id:
-                        description: Specify syslog message session ID tagging
-                        type: dict
-                        suboptions:
-                          hostname: 
-                            description: Include hostname in session ID tag
-                            type: dict
-                            suboptions:
-                              discriminator: 
-                                description:  Message discriminator identifier for this logging session
-                                type: str
-                              sequence-num-session: 
-                                description:  Message discriminator identifier for this logging session
-                                type: dict
-                                suboptions:
-                                  discriminator: 
-                                    description:  Specify a message discriminator identifier for this logging session
-                                    type: str
-                          ipv4: 
-                            description: Include logging source IP address in session ID tag
-                            type: bool
-                          ipv6: 
-                            description: Include logging source IPV6 address in session ID tag
-                            type: bool
-                          string: 
-                            description: Include custom string in session ID tag
-                            type: str
-                      xml:
-                        description: Enable logging in XML
-                        type: dict
-                        suboptions:
-                          discriminator: 
-                            description:  Specify a message discriminator identifier for this logging session
-                            type: str
-                          sequence-num-session: 
-                            description:  Include session sequence number tag in syslog message
-                            type: dict
-                            suboptions:
-                              discriminator: 
-                                description:  Specify a message discriminator identifier for this logging session
-                                type: str
-                          session-id: 
-                            description:  Specify syslog message session ID tagging
-                            type: dict
-                            suboptions:
-                              hostname: 
-                                description: Include hostname in session ID tag
-                                type: dict
-                                suboptions:
-                                  discriminator: 
-                                    description:  Message discriminator identifier for this logging session
-                                    type: str
-                                  sequence-num-session: 
-                                    description:  Message discriminator identifier for this logging session
-                                    type: dict
-                                    suboptions:
-                                      discriminator: 
-                                        description:  Specify a message discriminator identifier for this logging session
-                                        type: str
-                              ipv4: 
-                                description: Include logging source IP address in session ID tag
-                                type: bool
-                              ipv6: 
-                                description: Include logging source IPV6 address in session ID tag
-                                type: bool
-                              string: 
-                                description: Include custom string in session ID tag
-                                type: str
-              vrf:
-                description: Set VRF option
-                type:str
-              xml:
-                description: Enable logging in XML
-                type: dict
-                suboptions:
-                  discriminator: 
-                    description:  Specify a message discriminator identifier for this logging session
-                    type: str
-                  sequence-num-session: 
-                    description:  Include session sequence number tag in syslog message
-                    type: dict
-                    suboptions:
-                      discriminator: 
-                        description:  Specify a message discriminator identifier for this logging session
-                        type: str
-                  session-id: 
-                    description:  Specify syslog message session ID tagging
-                    type: dict
-                    suboptions:
-                      hostname: 
-                        description: Include hostname in session ID tag
-                        type: dict
-                        suboptions:
-                          discriminator: 
-                            description:  Message discriminator identifier for this logging session
-                            type: str
-                          sequence-num-session: 
-                            description:  Message discriminator identifier for this logging session
-                            type: dict
-                            suboptions:
-                              discriminator: 
-                                description:  Specify a message discriminator identifier for this logging session
-                                type: str
-                      ipv4: 
-                        description: Include logging source IP address in session ID tag
-                        type: bool
-                      ipv6: 
-                        description: Include logging source IPV6 address in session ID tag
-                        type: bool
-                      string: 
-                        description: Include custom string in session ID tag
-                        type: str          
-          ipv6:            
-            description: Configure IPv6 syslog server
-            type: dict
-              suboptions:
-                name:
-                  description: Configure IPv6 syslog server
-                  type: str
-          hostname:
-            description: IP address of the syslog server
-            type: str
-      
-      message-counter: #15     
-        description: Configure log message to include certain counter value 
-        type: dict
-          suboptions:
-            log:
-              description: counter of accumulated logging messages received by logger
-              type: str
-            debug:
-              description: counter of accumulated buginf messages received by logger
-              type: str
-            syslog:
-              description: counter of current lines of syslog messages sent
-              type: str
-
-      monitor:  #16            
-        description: Set terminal line (monitor) logging parameters
-        type: dict
-        suboptions:
-          level:           
-            description: Logging severity level (0-7)
-            type: int
-            choices: [0,1,2,3,4,5,6,7]
-          severity:
-            description: Logging severity level
-            type: str
-            choices: ["alerts","critical","debugging","emergencies","errors","informational","notifications","warnings"]
-          discriminator:    
-            description: Establish MD-Console association
-            type: str
-          filtered:         
-            description: Enable filtered logging
-            type: dict
-            suboptions:
-              level:           
-                description: Logging severity level (0-7)
-                type: int
-                choices: [0,1,2,3,4,5,6,7]
-              severity:
-                description: Logging severity level
-                type: str
-                choices: ["alerts","critical","debugging","emergencies","errors","informational","notifications","warnings"]
-          xml:              
-            description: Enable logging in XML to XML logging buffer
-            type: dict
-            suboptions:
-              level:           
-                description: Logging severity level (0-7)
-                type: int
-                choices: [0,1,2,3,4,5,6,7]
-              severity:
-                description: Logging severity level
-                type: str
-                choices: ["alerts","critical","debugging","emergencies","errors","informational","notifications","warnings"]
-      
-      on: #17                  
-        description: Enable logging to all enabled destinations
-        type: str
-
-      origin-id:  #18          
-        description: Add origin ID to syslog messages
-        type: dict
-        suboptions:
-          option:
-            description:
-            type: str
-            choices: ["hostname", "ip", "ipv6"]
-          string:
-            description: Define a unique text string as ID
-            type: str
-
-      persistent: #19  an-ios-02(config)#logging persistent url flash0:a1 immediate notify protected     
-        description: Set persistent logging parameters
-        type: dict
-        suboptions:
-          batch:      
-            type: int 
-            description: Set batch size for writing to persistent storage (4096-2142715904)
-          filesize:   
-            type: int  
-            description: Set size of individual log files (4096-2142715904)
-          immediate:  
-            type: bool
-            description: Write log entry to storage immediately (no buffering).
-          notify:     
-            type: bool
-            description: Notify when show logging [persistent] is activated.
-          protected:  
-            type: bool
-            description: Eliminates manipulation on logging-persistent files.
-          size:       
-            type: int 
-            description: Set disk space for writing log messages (4096-2142715904)
-          threshold:  
-            type: int
-            description: Set threshold for logging persistent
-          url:        
-            type: str 
-            description: URL to store logging messages
-
-      policy-firewall: #20     
-        description: Firewall configuration
-        type: dict
-        suboptions:
-          rate_limit:
-            description: (0-3600) value in seconds, default is 30 Sec.
-            type: int
-
-      queue-limit: #21           
-        description: Set logger message queue size
-        type: dict
-        suboptions:
-          size:
-            description: (100-2147483647) set new queue size
-            type: int
-          esm:
-            description: (100-2147483647) set new queue size
-            type: int
-          trap:
-            description: (100-2147483647) set new queue size
-            type: int
-
-      rate-limit: #22            
-        description: Set messages per second limit
-        type: dict
-        suboptions:
-          size:
-            description: (1-10000) message per second
-            type: int
-            required: True
-          all:
-            description: (1-10000) message per second
-            type: dict
-            suboptions:
-              size:
-                description: (1-10000) message per second
-                type: int
-                required: True
-              except:
-                description: Messages of this severity or higher
-                type: dict
-                suboptions:
-                  level:           
-                    description: Logging severity level (0-7)
-                    type: int
-                    choices: [0,1,2,3,4,5,6,7]
-                  severity:
-                    description: Logging severity level
-                    type: str
-                    choices: ["alerts","critical","debugging","emergencies","errors","informational","notifications","warnings"]
-          console:
-            description: (1-10000) message per second
-            type: dict
-            suboptions:
-              size:
-                description: (1-10000) message per second
-                type: int
-                required: True
-              except:
-                description: Messages of this severity or higher
-                type: dict
-                suboptions:
-                  level:           
-                    description: Logging severity level (0-7)
-                    type: int
-                    choices: [0,1,2,3,4,5,6,7]
-                  severity:
-                    description: Logging severity level
-                    type: str
-                    choices: ["alerts","critical","debugging","emergencies","errors","informational","notifications","warnings"]
-
-      reload:     #23             
-        description: Set reload logging level
-        type: dict
-        suboptions:
-          level:           
-            description: Logging severity level (0-7)
-            type: int
-            choices: [0,1,2,3,4,5,6,7]
-          severity:
-            description: Logging severity level
-            type: str
-            choices: ["alerts","critical","debugging","emergencies","errors","informational","notifications","warnings"]
-          message_limit:
-            description: Number of messages (1-4294967295>)
-            type: int
-
-      server-arp:  #24            
-        description: Enable sending ARP requests for syslog servers when first configured
-        type: bool
-
-      snmp-trap:     #25          
-        description: Set syslog level for sending snmp trap
-        type: dict
-        suboptions:
-          level:           
-            description: Logging severity level (0-7)
-            type: int
-            choices: [0,1,2,3,4,5,6,7]
-          severity:
-            description: Logging severity level
-            type: str
-            choices: ["alerts","critical","debugging","emergencies","errors","informational","notifications","warnings"]
-
-      source-interface: #26        
-        description: Specify interface for source address in logging transactions
-        type: dict
-        suboptions:
-          Async:              
-            type: 
-            description: Async interface
-          Auto-Template:      
-            type: 
-            description: Auto-Template interface
-          BDI:                
-            type: 
-            description: Bridge-Domain interface
-          BVI:                
-            type: 
-            description: Bridge-Group Virtual Interface
-          CDMA-Ix:            
-            type: 
-            description: CDMA Ix interface
-          CTunnel:            
-            type: 
-            description: CTunnel interface
-          Dialer:             
-            type: 
-            description: Dialer interface
-          GMPLS:              
-            type: 
-            description: MPLS interface
-          GigabitEthernet:    
-            type: 
-            description: GigabitEthernet IEEE 802.3z
-          LISP:               
-            type: 
-            description: Locator/ID Separation Protocol Virtual Interface
-          LongReachEthernet:  
-            type: 
-            description: Long-Reach Ethernet interface
-          Loopback:           
-            type: 
-            description: Loopback interface
-          Lspvif:             
-            type: 
-            description: LSP virtual interface
-          MFR:                
-            type: 
-            description: Multilink Frame Relay bundle interface
-          Multilink:          
-            type: 
-            description: Multilink-group interface
-          Null:               
-            type: 
-            description: Null interface
-          Tunnel:             
-            type: 
-            description: Tunnel interface
-          Vif:                
-            type: 
-            description: PGM Multicast Host interface
-          Virtual-PPP:        
-            type: 
-            description: Virtual PPP interface
-          Virtual-Template:   
-            type: 
-            description: Virtual Template interface
-          Virtual-TokenRing:  
-            type: 
-            description: Virtual TokenRing
-          vmi:                
-            type: 
-            description: Virtual Multipoint Interface
-
-
-
-
-      trap:       #27             
-        description: Set syslog server logging level
-      userinfo:    #28            
-        description: Enable logging of user info on privileged mode enabling
-
-      
-      
-      
-      
-      
-      
-      
-      
-      
-      
-      
-      
-      
-      
-      
-      
-      
-      
-      
-      
-      
-      
-      
-      
-      
-      
-      
-      
-=======
+        required: False
       size:
         description:
         - Size of buffer. The acceptable value is in range from 4096 to 4294967295 bytes.
         type: int
+        required: False
       dest:
         description:
         - Destination of the logs.
         - On dest has to be quoted as 'on' or else pyyaml will convert to True before it gets to Ansible.
         type: str
+        required: True
         choices: ['on', 'host', 'console', 'monitor', 'buffered', 'trap']
       level:
         description:
         - Set logging severity levels.
         type: str
+        required: False
         choices: ['emergencies', 'alerts', 'critical', 'errors', 'warnings', 'notifications', 'informational', 'debugging']
       facility:
         description:
         - Set logging facility.
         type: str
->>>>>>> 96b97942
+        required: False
   state:
     choices:
     - merged
     - replaced
     - overridden
     - deleted
+    - purged
     - gathered
     - parsed
     - rendered
